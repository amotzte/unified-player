--- conflicted
+++ resolved
@@ -1,10 +1,5 @@
-<<<<<<< HEAD
 import { init, uiReady } from "senza-sdk";
 import { SenzaShakaPlayer } from "./senzaShakaPlayer.js";
-=======
-import {init, uiReady} from "senza-sdk";
-import { UnifiedPlayer } from "./unifiedPlayer.js";
->>>>>>> f1ea085b
 
 const TEST_VIDEO = "https://dash.akamaized.net/akamai/bbb_30fps/bbb_30fps.mpd";
 
@@ -12,18 +7,11 @@
 
 window.addEventListener("load", async () => {
   try {
-<<<<<<< HEAD
+    player = new SenzaShakaPlayer(video);
     await init();
-    player = new SenzaShakaPlayer(video);
+    uiReady();
     await player.load(TEST_VIDEO);
-    player.play();
-=======
-    unifiedPlayer = new UnifiedPlayer(video);
-    await init();
->>>>>>> f1ea085b
-    uiReady();
-    await unifiedPlayer.load(TEST_VIDEO);
-    await unifiedPlayer.play();
+    await player.play();
   } catch (error) {
     console.error(error);
   }
@@ -31,42 +19,11 @@
 
 document.addEventListener("keydown", async function (event) {
   switch (event.key) {
-<<<<<<< HEAD
-    case "Enter": await togglePlayback(); break;
-    case "Escape": await playPause(); break;
-    case "ArrowLeft": skip(-30); break;
-    case "ArrowRight": skip(30); break;
+    case "Enter": await player.togglePlayback(); break;
+    case "Escape": await player.playPause(); break;
+    case "ArrowLeft": await player.skip(-30); break;
+    case "ArrowRight": await player.skip(30); break;
     default: return;
   }
   event.preventDefault();
-});
-
-async function togglePlayback() {
-  if (player.isInRemotePlayback) {
-    await player.moveToLocalPlayback();
-  } else {
-    player.moveToRemotePlayback();
-  }
-}
-
-async function playPause() {
-  if (player.paused) {
-    await player.play();
-  } else {
-    await player.pause();
-  }
-}
-
-function skip(seconds) {
-  player.currentTime = player.currentTime + seconds;
-}
-=======
-    case "Enter": await unifiedPlayer.togglePlayback(); break;
-    case "Escape": await unifiedPlayer.playPause(); break;
-    case "ArrowLeft": await unifiedPlayer.skip(-30); break;
-    case "ArrowRight": await unifiedPlayer.skip(30); break;
-    default: return;
-  }
-  event.preventDefault();
-});
->>>>>>> f1ea085b
+});